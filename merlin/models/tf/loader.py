--- conflicted
+++ resolved
@@ -26,11 +26,7 @@
 from merlin.io import Dataset
 from merlin.models.loader.backend import DataLoader
 from merlin.models.loader.tf_utils import get_dataset_schema_from_feature_columns
-<<<<<<< HEAD
-from merlin.models.tf.distributed.backend import gpus, hvd, multi_gpu
-=======
 from merlin.models.tf.distributed.backend import hvd
->>>>>>> 209910ab
 from merlin.models.utils.schema_utils import select_targets
 from merlin.schema import Schema, Tags
 
@@ -297,18 +293,10 @@
         )
 
         device = device or 0
-<<<<<<< HEAD
-        if HAS_GPU:
-            if multi_gpu:
-                device = gpus[hvd.local_rank()].name
-                global_size = global_size or hvd.size()
-                global_rank = global_rank or hvd.rank()
-=======
         if hvd:
             device = hvd.local_rank()
             global_size = global_size or hvd.size()
             global_rank = global_rank or hvd.rank()
->>>>>>> 209910ab
         else:
             device = "cpu"
         DataLoader.__init__(
